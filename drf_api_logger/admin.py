from datetime import timedelta

from django.conf import settings
from django.contrib import admin
from django.db.models import Count
from django.http import HttpResponse

from drf_api_logger.utils import database_log_enabled

if database_log_enabled():
    from drf_api_logger.models import APILogs
    from django.utils.translation import gettext_lazy as _
    import csv


    class ExportCsvMixin:
        def export_as_csv(self, request, queryset):
            meta = self.model._meta
            field_names = [field.name for field in meta.fields]

            response = HttpResponse(content_type='text/csv')
            response['Content-Disposition'] = 'attachment; filename={}.csv'.format(meta)
            writer = csv.writer(response)

            writer.writerow(field_names)
            for obj in queryset:
                writer.writerow([getattr(obj, field) for field in field_names])

            return response

        export_as_csv.short_description = _("Export selected")

    class SlowAPIsFilter(admin.SimpleListFilter):
        title = _('API performance')

        # Parameter for the filter that will be used in the URL query.
        parameter_name = 'api_performance'

        def __init__(self, request, params, model, model_admin):
            super().__init__(request, params, model, model_admin)
            if hasattr(settings, 'DRF_API_LOGGER_SLOW_API_ABOVE'):
<<<<<<< HEAD
                if type(settings.DRF_API_LOGGER_SLOW_API_ABOVE) == int:  # Ensuring integer value
                    self._slow_api_above = settings.DRF_API_LOGGER_SLOW_API_ABOVE / 1000  # Convert to seconds
=======
                if isinstance(settings.DRF_API_LOGGER_SLOW_API_ABOVE, int):  # Making sure for integer value.
                    self._DRF_API_LOGGER_SLOW_API_ABOVE = settings.DRF_API_LOGGER_SLOW_API_ABOVE / 1000  # Converting to seconds.
>>>>>>> 51cb174f

        def lookups(self, request, model_admin):
            """
            Returns a list of tuples. The first element in each
            tuple is the coded value for the option that will
            appear in the URL query. The second element is the
            human-readable name for the option that will appear
            in the right sidebar.
            """
            slow = _('Slow')
            fast = _('Fast')
            if hasattr(settings, 'DRF_API_LOGGER_SLOW_API_ABOVE'):
                slow += ', >={}ms'.format(settings.DRF_API_LOGGER_SLOW_API_ABOVE)
                fast += ', <{}ms'.format(settings.DRF_API_LOGGER_SLOW_API_ABOVE)

            return (
                ('slow', _(slow)),
                ('fast', _(fast)),
            )

        def queryset(self, request, queryset):
            """
            Returns the filtered queryset based on the value
            provided in the query string and retrievable via
            `self.value()`.
            """
            # to decide how to filter the queryset.
            if self.value() == 'slow':
                return queryset.filter(execution_time__gte=self._slow_api_above)
            if self.value() == 'fast':
                return queryset.filter(execution_time__lt=self._slow_api_above)

            return queryset

    class APILogsAdmin(admin.ModelAdmin, ExportCsvMixin):

        actions = ["export_as_csv"]

        def __init__(self, model, admin_site):
            super().__init__(model, admin_site)
            self._timedelta = 0
            if hasattr(settings, 'DRF_API_LOGGER_SLOW_API_ABOVE'):
                if isinstance(settings.DRF_API_LOGGER_SLOW_API_ABOVE, int):  # Making sure for integer value.
                    self.list_filter += (SlowAPIsFilter,)
            if hasattr(settings, 'DRF_API_LOGGER_TIMEDELTA'):
<<<<<<< HEAD
                if type(settings.DRF_API_LOGGER_TIMEDELTA) == int:  # Making sure for integer value.
                    self._timedelta = settings.DRF_API_LOGGER_TIMEDELTA
=======
                if isinstance(settings.DRF_API_LOGGER_TIMEDELTA, int):  # Making sure for integer value.
                    self._DRF_API_LOGGER_TIMEDELTA = settings.DRF_API_LOGGER_TIMEDELTA
>>>>>>> 51cb174f

        def time_display(self, obj):
            return (obj.timestamp + timedelta(minutes=self._timedelta)).strftime("%d %b %Y %H:%M:%S")

        time_display.admin_order_field = 'timestamp'
        time_display.short_description = _('Timestamp')

        list_per_page = 20
        list_display = ('api', 'user', 'method', 'status_code', 'execution_time', 'time_display',)
        list_filter = ('timestamp', 'status_code', 'method',)
        search_fields = ('body', 'response', 'headers', 'api',)
        readonly_fields = (
            'user', 'execution_time', 'client_ip_address', 'api',
            'headers', 'body', 'method', 'response', 'status_code', 'time_display',
        )
        exclude = ('timestamp',)

        change_list_template = 'charts_change_list.html'
        change_form_template = 'change_form.html'
        date_hierarchy = 'timestamp'

        def changelist_view(self, request, extra_context=None):
            response = super(APILogsAdmin, self).changelist_view(request, extra_context)
            try:
                filtered_query_set = response.context_data["cl"].queryset
            except Exception:
                return response
            analytics_model = filtered_query_set.values('timestamp__date').annotate(total=Count('id')).order_by('total')
            status_code_count_mode = filtered_query_set.values('id').values('status_code').annotate(
                total=Count('id')).order_by('status_code')
            status_code_count_keys = list()
            status_code_count_values = list()
            for item in status_code_count_mode:
                status_code_count_keys.append(item.get('status_code'))
                status_code_count_values.append(item.get('total'))
            extra_context = dict(
                analytics=analytics_model,
                status_code_count_keys=status_code_count_keys,
                status_code_count_values=status_code_count_values
            )
            response.context_data.update(extra_context)
            return response

        def get_queryset(self, request):
            drf_api_logger_default_database = 'default'
            if hasattr(settings, 'DRF_API_LOGGER_DEFAULT_DATABASE'):
                drf_api_logger_default_database = settings.DRF_API_LOGGER_DEFAULT_DATABASE
            return super(APILogsAdmin, self).get_queryset(request).using(drf_api_logger_default_database)

        def changeform_view(self, request, object_id=None, form_url='', extra_context=None):
            if request.GET.get('export', False):
                drf_api_logger_default_database = 'default'
                if hasattr(settings, 'DRF_API_LOGGER_DEFAULT_DATABASE'):
                    drf_api_logger_default_database = settings.DRF_API_LOGGER_DEFAULT_DATABASE
                export_queryset = self.get_queryset(request).filter(pk=object_id).using(drf_api_logger_default_database)
                return self.export_as_csv(request, export_queryset)
            return super(APILogsAdmin, self).changeform_view(request, object_id, form_url, extra_context)

        def has_add_permission(self, request, obj=None):
            return False

        def has_change_permission(self, request, obj=None):
            return False


    admin.site.register(APILogs, APILogsAdmin)<|MERGE_RESOLUTION|>--- conflicted
+++ resolved
@@ -4,22 +4,21 @@
 from django.contrib import admin
 from django.db.models import Count
 from django.http import HttpResponse
-
 from drf_api_logger.utils import database_log_enabled
 
 if database_log_enabled():
-    from drf_api_logger.models import APILogs
-    from django.utils.translation import gettext_lazy as _
     import csv
 
+    from django.utils.translation import gettext_lazy as _
+    from drf_api_logger.models import APILogs
 
     class ExportCsvMixin:
         def export_as_csv(self, request, queryset):
             meta = self.model._meta
             field_names = [field.name for field in meta.fields]
 
-            response = HttpResponse(content_type='text/csv')
-            response['Content-Disposition'] = 'attachment; filename={}.csv'.format(meta)
+            response = HttpResponse(content_type="text/csv")
+            response["Content-Disposition"] = "attachment; filename={}.csv".format(meta)
             writer = csv.writer(response)
 
             writer.writerow(field_names)
@@ -31,21 +30,16 @@
         export_as_csv.short_description = _("Export selected")
 
     class SlowAPIsFilter(admin.SimpleListFilter):
-        title = _('API performance')
+        title = _("API performance")
 
         # Parameter for the filter that will be used in the URL query.
-        parameter_name = 'api_performance'
+        parameter_name = "api_performance"
 
         def __init__(self, request, params, model, model_admin):
             super().__init__(request, params, model, model_admin)
-            if hasattr(settings, 'DRF_API_LOGGER_SLOW_API_ABOVE'):
-<<<<<<< HEAD
-                if type(settings.DRF_API_LOGGER_SLOW_API_ABOVE) == int:  # Ensuring integer value
-                    self._slow_api_above = settings.DRF_API_LOGGER_SLOW_API_ABOVE / 1000  # Convert to seconds
-=======
+            if hasattr(settings, "DRF_API_LOGGER_SLOW_API_ABOVE"):
                 if isinstance(settings.DRF_API_LOGGER_SLOW_API_ABOVE, int):  # Making sure for integer value.
-                    self._DRF_API_LOGGER_SLOW_API_ABOVE = settings.DRF_API_LOGGER_SLOW_API_ABOVE / 1000  # Converting to seconds.
->>>>>>> 51cb174f
+                    self._slow_api_above = settings.DRF_API_LOGGER_SLOW_API_ABOVE / 1000  # Converting to seconds.
 
         def lookups(self, request, model_admin):
             """
@@ -55,15 +49,15 @@
             human-readable name for the option that will appear
             in the right sidebar.
             """
-            slow = _('Slow')
-            fast = _('Fast')
-            if hasattr(settings, 'DRF_API_LOGGER_SLOW_API_ABOVE'):
-                slow += ', >={}ms'.format(settings.DRF_API_LOGGER_SLOW_API_ABOVE)
-                fast += ', <{}ms'.format(settings.DRF_API_LOGGER_SLOW_API_ABOVE)
+            slow = _("Slow")
+            fast = _("Fast")
+            if hasattr(settings, "DRF_API_LOGGER_SLOW_API_ABOVE"):
+                slow += ", >={}ms".format(settings.DRF_API_LOGGER_SLOW_API_ABOVE)
+                fast += ", <{}ms".format(settings.DRF_API_LOGGER_SLOW_API_ABOVE)
 
             return (
-                ('slow', _(slow)),
-                ('fast', _(fast)),
+                ("slow", _(slow)),
+                ("fast", _(fast)),
             )
 
         def queryset(self, request, queryset):
@@ -73,9 +67,9 @@
             `self.value()`.
             """
             # to decide how to filter the queryset.
-            if self.value() == 'slow':
+            if self.value() == "slow":
                 return queryset.filter(execution_time__gte=self._slow_api_above)
-            if self.value() == 'fast':
+            if self.value() == "fast":
                 return queryset.filter(execution_time__lt=self._slow_api_above)
 
             return queryset
@@ -87,37 +81,56 @@
         def __init__(self, model, admin_site):
             super().__init__(model, admin_site)
             self._timedelta = 0
-            if hasattr(settings, 'DRF_API_LOGGER_SLOW_API_ABOVE'):
+            if hasattr(settings, "DRF_API_LOGGER_SLOW_API_ABOVE"):
                 if isinstance(settings.DRF_API_LOGGER_SLOW_API_ABOVE, int):  # Making sure for integer value.
                     self.list_filter += (SlowAPIsFilter,)
-            if hasattr(settings, 'DRF_API_LOGGER_TIMEDELTA'):
-<<<<<<< HEAD
-                if type(settings.DRF_API_LOGGER_TIMEDELTA) == int:  # Making sure for integer value.
+            if hasattr(settings, "DRF_API_LOGGER_TIMEDELTA"):
+                if isinstance(settings.DRF_API_LOGGER_TIMEDELTA, int):  # Making sure for integer value.
                     self._timedelta = settings.DRF_API_LOGGER_TIMEDELTA
-=======
-                if isinstance(settings.DRF_API_LOGGER_TIMEDELTA, int):  # Making sure for integer value.
-                    self._DRF_API_LOGGER_TIMEDELTA = settings.DRF_API_LOGGER_TIMEDELTA
->>>>>>> 51cb174f
 
         def time_display(self, obj):
             return (obj.timestamp + timedelta(minutes=self._timedelta)).strftime("%d %b %Y %H:%M:%S")
 
-        time_display.admin_order_field = 'timestamp'
-        time_display.short_description = _('Timestamp')
+        time_display.admin_order_field = "timestamp"
+        time_display.short_description = _("Timestamp")
 
         list_per_page = 20
-        list_display = ('api', 'user', 'method', 'status_code', 'execution_time', 'time_display',)
-        list_filter = ('timestamp', 'status_code', 'method',)
-        search_fields = ('body', 'response', 'headers', 'api',)
+        list_display = (
+            "api",
+            "user",
+            "method",
+            "status_code",
+            "execution_time",
+            "time_display",
+        )
+        list_filter = (
+            "timestamp",
+            "status_code",
+            "method",
+        )
+        search_fields = (
+            "body",
+            "response",
+            "headers",
+            "api",
+        )
         readonly_fields = (
-            'user', 'execution_time', 'client_ip_address', 'api',
-            'headers', 'body', 'method', 'response', 'status_code', 'time_display',
+            "user",
+            "execution_time",
+            "client_ip_address",
+            "api",
+            "headers",
+            "body",
+            "method",
+            "response",
+            "status_code",
+            "time_display",
         )
-        exclude = ('timestamp',)
+        exclude = ("timestamp",)
 
-        change_list_template = 'charts_change_list.html'
-        change_form_template = 'change_form.html'
-        date_hierarchy = 'timestamp'
+        change_list_template = "charts_change_list.html"
+        change_form_template = "change_form.html"
+        date_hierarchy = "timestamp"
 
         def changelist_view(self, request, extra_context=None):
             response = super(APILogsAdmin, self).changelist_view(request, extra_context)
@@ -125,32 +138,36 @@
                 filtered_query_set = response.context_data["cl"].queryset
             except Exception:
                 return response
-            analytics_model = filtered_query_set.values('timestamp__date').annotate(total=Count('id')).order_by('total')
-            status_code_count_mode = filtered_query_set.values('id').values('status_code').annotate(
-                total=Count('id')).order_by('status_code')
+            analytics_model = filtered_query_set.values("timestamp__date").annotate(total=Count("id")).order_by("total")
+            status_code_count_mode = (
+                filtered_query_set.values("id")
+                .values("status_code")
+                .annotate(total=Count("id"))
+                .order_by("status_code")
+            )
             status_code_count_keys = list()
             status_code_count_values = list()
             for item in status_code_count_mode:
-                status_code_count_keys.append(item.get('status_code'))
-                status_code_count_values.append(item.get('total'))
+                status_code_count_keys.append(item.get("status_code"))
+                status_code_count_values.append(item.get("total"))
             extra_context = dict(
                 analytics=analytics_model,
                 status_code_count_keys=status_code_count_keys,
-                status_code_count_values=status_code_count_values
+                status_code_count_values=status_code_count_values,
             )
             response.context_data.update(extra_context)
             return response
 
         def get_queryset(self, request):
-            drf_api_logger_default_database = 'default'
-            if hasattr(settings, 'DRF_API_LOGGER_DEFAULT_DATABASE'):
+            drf_api_logger_default_database = "default"
+            if hasattr(settings, "DRF_API_LOGGER_DEFAULT_DATABASE"):
                 drf_api_logger_default_database = settings.DRF_API_LOGGER_DEFAULT_DATABASE
             return super(APILogsAdmin, self).get_queryset(request).using(drf_api_logger_default_database)
 
-        def changeform_view(self, request, object_id=None, form_url='', extra_context=None):
-            if request.GET.get('export', False):
-                drf_api_logger_default_database = 'default'
-                if hasattr(settings, 'DRF_API_LOGGER_DEFAULT_DATABASE'):
+        def changeform_view(self, request, object_id=None, form_url="", extra_context=None):
+            if request.GET.get("export", False):
+                drf_api_logger_default_database = "default"
+                if hasattr(settings, "DRF_API_LOGGER_DEFAULT_DATABASE"):
                     drf_api_logger_default_database = settings.DRF_API_LOGGER_DEFAULT_DATABASE
                 export_queryset = self.get_queryset(request).filter(pk=object_id).using(drf_api_logger_default_database)
                 return self.export_as_csv(request, export_queryset)
@@ -162,5 +179,4 @@
         def has_change_permission(self, request, obj=None):
             return False
 
-
     admin.site.register(APILogs, APILogsAdmin)