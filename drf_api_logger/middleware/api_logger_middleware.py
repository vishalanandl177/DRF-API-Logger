--- conflicted
+++ resolved
@@ -1,17 +1,16 @@
 import importlib
 import json
+import re
 import sys
 import time
 import uuid
-import re
 
 from django.conf import settings
 from django.urls import resolve
 from django.utils import timezone
-
 from drf_api_logger import API_LOGGER_SIGNAL
 from drf_api_logger.start_logger_when_server_starts import LOGGER_THREAD
-from drf_api_logger.utils import get_headers, get_client_ip, mask_sensitive_data
+from drf_api_logger.utils import get_client_ip, get_headers, mask_sensitive_data
 
 
 class APILoggerMiddleware:
@@ -20,69 +19,74 @@
         # One-time configuration and initialization.
 
         self.database = False
-        if hasattr(settings, 'DRF_API_LOGGER_DATABASE'):
+        if hasattr(settings, "DRF_API_LOGGER_DATABASE"):
             self.database = settings.DRF_API_LOGGER_DATABASE
 
         self.signal = False
-        if hasattr(settings, 'DRF_API_LOGGER_SIGNAL'):
+        if hasattr(settings, "DRF_API_LOGGER_SIGNAL"):
             self.signal = settings.DRF_API_LOGGER_SIGNAL
 
-        self.path_type = 'ABSOLUTE'
-        if hasattr(settings, 'DRF_API_LOGGER_PATH_TYPE'):
-            if settings.DRF_API_LOGGER_PATH_TYPE in ['ABSOLUTE', 'RAW_URI', 'FULL_PATH']:
+        self.path_type = "ABSOLUTE"
+        if hasattr(settings, "DRF_API_LOGGER_PATH_TYPE"):
+            if settings.DRF_API_LOGGER_PATH_TYPE in ["ABSOLUTE", "RAW_URI", "FULL_PATH"]:
                 self.path_type = settings.DRF_API_LOGGER_PATH_TYPE
 
         self.skip_url_name = []
-        if hasattr(settings, 'DRF_API_LOGGER_SKIP_URL_NAME'):
-            if type(settings.DRF_API_LOGGER_SKIP_URL_NAME) is tuple or type(
-                    settings.DRF_API_LOGGER_SKIP_URL_NAME) is list:
+        if hasattr(settings, "DRF_API_LOGGER_SKIP_URL_NAME"):
+            if (
+                type(settings.DRF_API_LOGGER_SKIP_URL_NAME) is tuple
+                or type(settings.DRF_API_LOGGER_SKIP_URL_NAME) is list
+            ):
                 self.skip_url_name = settings.DRF_API_LOGGER_SKIP_URL_NAME
 
         self.skip_namespace = []
-        if hasattr(settings, 'DRF_API_LOGGER_SKIP_NAMESPACE'):
-            if type(settings.DRF_API_LOGGER_SKIP_NAMESPACE) is tuple or type(
-                    settings.DRF_API_LOGGER_SKIP_NAMESPACE) is list:
+        if hasattr(settings, "DRF_API_LOGGER_SKIP_NAMESPACE"):
+            if (
+                type(settings.DRF_API_LOGGER_SKIP_NAMESPACE) is tuple
+                or type(settings.DRF_API_LOGGER_SKIP_NAMESPACE) is list
+            ):
                 self.skip_namespace = settings.DRF_API_LOGGER_SKIP_NAMESPACE
 
         self.methods = []
-        if hasattr(settings, 'DRF_API_LOGGER_METHODS'):
-            if type(settings.DRF_API_LOGGER_METHODS) is tuple or type(
-                    settings.DRF_API_LOGGER_METHODS) is list:
+        if hasattr(settings, "DRF_API_LOGGER_METHODS"):
+            if type(settings.DRF_API_LOGGER_METHODS) is tuple or type(settings.DRF_API_LOGGER_METHODS) is list:
                 self.methods = settings.DRF_API_LOGGER_METHODS
 
         self.status_codes = []
-        if hasattr(settings, 'DRF_API_LOGGER_STATUS_CODES'):
-            if type(settings.DRF_API_LOGGER_STATUS_CODES) is tuple or type(
-                    settings.DRF_API_LOGGER_STATUS_CODES) is list:
+        if hasattr(settings, "DRF_API_LOGGER_STATUS_CODES"):
+            if (
+                type(settings.DRF_API_LOGGER_STATUS_CODES) is tuple
+                or type(settings.DRF_API_LOGGER_STATUS_CODES) is list
+            ):
                 self.status_codes = settings.DRF_API_LOGGER_STATUS_CODES
 
         self.enable_tracing = False
         self.tracing_id_header_name = None
-        if hasattr(settings, 'DRF_API_LOGGER_ENABLE_TRACING'):
+        if hasattr(settings, "DRF_API_LOGGER_ENABLE_TRACING"):
             self.enable_tracing = settings.DRF_API_LOGGER_ENABLE_TRACING
-            if self.enable_tracing and hasattr(settings, 'DRF_API_LOGGER_TRACING_ID_HEADER_NAME'):
+            if self.enable_tracing and hasattr(settings, "DRF_API_LOGGER_TRACING_ID_HEADER_NAME"):
                 self.tracing_id_header_name = settings.DRF_API_LOGGER_TRACING_ID_HEADER_NAME
 
         self.tracing_func_name = None
-        if hasattr(settings, 'DRF_API_LOGGER_TRACING_FUNC'):
-            mod_name, func_name = settings.DRF_API_LOGGER_TRACING_FUNC.rsplit('.', 1)
+        if hasattr(settings, "DRF_API_LOGGER_TRACING_FUNC"):
+            mod_name, func_name = settings.DRF_API_LOGGER_TRACING_FUNC.rsplit(".", 1)
             mod = importlib.import_module(mod_name)
             self.tracing_func_name = getattr(mod, func_name)
 
         self.max_request_body_size = -1
-        if hasattr(settings, 'DRF_API_LOGGER_MAX_REQUEST_BODY_SIZE'):
+        if hasattr(settings, "DRF_API_LOGGER_MAX_REQUEST_BODY_SIZE"):
             if type(settings.DRF_API_LOGGER_MAX_REQUEST_BODY_SIZE) is int:
                 self.max_request_body_size = settings.DRF_API_LOGGER_MAX_REQUEST_BODY_SIZE
 
         self.max_reponse_body_size = -1
-        if hasattr(settings, 'DRF_API_LOGGER_MAX_RESPONSE_BODY_SIZE'):
+        if hasattr(settings, "DRF_API_LOGGER_MAX_RESPONSE_BODY_SIZE"):
             if type(settings.DRF_API_LOGGER_MAX_RESPONSE_BODY_SIZE) is int:
                 self.max_reponse_body_size = settings.DRF_API_LOGGER_MAX_RESPONSE_BODY_SIZE
 
     def is_static_or_media_request(self, path):
-        static_url = getattr(settings, 'STATIC_URL', '/static/')
-        media_url = getattr(settings, 'MEDIA_URL', '/media/')
-        
+        static_url = getattr(settings, "STATIC_URL", "/static/")
+        media_url = getattr(settings, "MEDIA_URL", "/media/")
+
         return path.startswith(static_url) or path.startswith(media_url)
 
     def __call__(self, request):
@@ -97,7 +101,7 @@
             namespace = resolve(request.path_info).namespace
 
             # Always skip Admin panel
-            if namespace == 'admin':
+            if namespace == "admin":
                 return self.get_response(request)
 
             # Skip for url name
@@ -116,15 +120,15 @@
             headers = get_headers(request=request)
             method = request.method
 
-            request_data = ''
+            request_data = ""
             try:
-                request_data = json.loads(request.body) if request.body else ''
+                request_data = json.loads(request.body) if request.body else ""
                 if self.max_request_body_size > -1:
                     if sys.getsizeof(request_data) > self.max_request_body_size:
                         """
                         Ignore the request body if larger then specified.
                         """
-                        request_data = ''
+                        request_data = ""
             except Exception:
                 pass
 
@@ -161,22 +165,23 @@
                 "application/octet-stream",
                 "text/calendar",
             ]
-            if hasattr(settings, "DRF_API_LOGGER_CONTENT_TYPES") and type(
-                settings.DRF_API_LOGGER_CONTENT_TYPES
-            ) in (list, tuple):
+            if hasattr(settings, "DRF_API_LOGGER_CONTENT_TYPES") and type(settings.DRF_API_LOGGER_CONTENT_TYPES) in (
+                list,
+                tuple,
+            ):
                 for content_type in settings.DRF_API_LOGGER_CONTENT_TYPES:
                     if re.match(r"^application\/vnd\..+\+json$", content_type):
                         self.content_types.append(content_type)
 
             if response.get("content-type") in self.content_types:
-                if response.get('content-type') == 'application/gzip':
-                    response_body = '** GZIP Archive **'
-                elif response.get('content-type') == 'application/octet-stream':
-                    response_body = '** Binary File **'
-                elif getattr(response, 'streaming', False):
-                    response_body = '** Streaming **'
-                elif response.get('content-type') == 'text/calendar':
-                    response_body = '** Calendar **'
+                if response.get("content-type") == "application/gzip":
+                    response_body = "** GZIP Archive **"
+                elif response.get("content-type") == "application/octet-stream":
+                    response_body = "** Binary File **"
+                elif getattr(response, "streaming", False):
+                    response_body = "** Streaming **"
+                elif response.get("content-type") == "text/calendar":
+                    response_body = "** Calendar **"
 
                 else:
                     if type(response.content) is bytes:
@@ -185,12 +190,12 @@
                         response_body = json.loads(response.content)
                 if self.max_reponse_body_size > -1:
                     if sys.getsizeof(response_body) > self.max_reponse_body_size:
-                        response_body = ''
-                if self.path_type == 'ABSOLUTE':
+                        response_body = ""
+                if self.path_type == "ABSOLUTE":
                     api = request.build_absolute_uri()
-                elif self.path_type == 'FULL_PATH':
+                elif self.path_type == "FULL_PATH":
                     api = request.get_full_path()
-                elif self.path_type == 'RAW_URI':
+                elif self.path_type == "RAW_URI":
                     api = request.get_raw_uri()
                 else:
                     api = request.build_absolute_uri()
@@ -206,32 +211,18 @@
                     response=mask_sensitive_data(response_body),
                     status_code=response.status_code,
                     execution_time=time.time() - start_time,
-                    timestamp=timezone.now()
+                    timestamp=timezone.now(),
                 )
-<<<<<<< HEAD
-                if self.database:
-                    if LOGGER_THREAD:
-                        d = data.copy()
-                        d['headers'] = json.dumps(d['headers'], indent=4, ensure_ascii=False) if d.get('headers') else ''
-                        if request_data:
-                            d['body'] = json.dumps(d['body'], indent=4, ensure_ascii=False) if d.get('body') else ''
-                        d['response'] = json.dumps(d['response'], indent=4, ensure_ascii=False) if d.get('response') else ''
-                        LOGGER_THREAD.put_log_data(data=d)
+                if self.database and LOGGER_THREAD:
+                    d = data.copy()
+                    d["headers"] = json.dumps(d["headers"], indent=4, ensure_ascii=False) if d.get("headers") else ""
+                    if request_data:
+                        d["body"] = json.dumps(d["body"], indent=4, ensure_ascii=False) if d.get("body") else ""
+                    d["response"] = json.dumps(d["response"], indent=4, ensure_ascii=False) if d.get("response") else ""
+                    LOGGER_THREAD.put_log_data(data=d)
                 if self.signal:
-=======
-                if self.DRF_API_LOGGER_DATABASE and LOGGER_THREAD:
-                    d = data.copy()
-                    d['headers'] = json.dumps(d['headers'], indent=4, ensure_ascii=False) if d.get('headers') else ''
-                    if request_data:
-                        d['body'] = json.dumps(d['body'], indent=4, ensure_ascii=False) if d.get('body') else ''
-                    d['response'] = json.dumps(d['response'], indent=4, ensure_ascii=False) if d.get('response') else ''
-                    LOGGER_THREAD.put_log_data(data=d)
-                if self.DRF_API_LOGGER_SIGNAL:
->>>>>>> 51cb174f
                     if tracing_id:
-                        data.update({
-                            'tracing_id': tracing_id
-                        })
+                        data.update({"tracing_id": tracing_id})
                     API_LOGGER_SIGNAL.listen(**data)
             else:
                 return response
